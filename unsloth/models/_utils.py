--- conflicted
+++ resolved
@@ -12,11 +12,7 @@
 # See the License for the specific language governing permissions and
 # limitations under the License.
 
-<<<<<<< HEAD
-__version__ = "2025.2.5"
-=======
 __version__ = "2025.2.6"
->>>>>>> 57029ab7
 
 __all__ = [
     "SUPPORTS_BFLOAT16",
