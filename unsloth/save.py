--- conflicted
+++ resolved
@@ -2265,10 +2265,6 @@
             repo_id = repo_id,
             repo_type = "model",
             allow_patterns = ["*.gguf"],
-<<<<<<< HEAD
-            private = True,
-=======
->>>>>>> 5df2a0ce
         )
     pass
     return metadata
